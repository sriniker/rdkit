# $Id$
#
#  Copyright (c) 2011, Novartis Institutes for BioMedical Research Inc.
#  All rights reserved.
# 
# Redistribution and use in source and binary forms, with or without
# modification, are permitted provided that the following conditions are
# met: 
#
#     * Redistributions of source code must retain the above copyright 
#       notice, this list of conditions and the following disclaimer.
#     * Redistributions in binary form must reproduce the above
#       copyright notice, this list of conditions and the following 
#       disclaimer in the documentation and/or other materials provided 
#       with the distribution.
#     * Neither the name of Novartis Institutes for BioMedical Research Inc. 
#       nor the names of its contributors may be used to endorse or promote 
#       products derived from this software without specific prior written permission.
#
# THIS SOFTWARE IS PROVIDED BY THE COPYRIGHT HOLDERS AND CONTRIBUTORS
# "AS IS" AND ANY EXPRESS OR IMPLIED WARRANTIES, INCLUDING, BUT NOT
# LIMITED TO, THE IMPLIED WARRANTIES OF MERCHANTABILITY AND FITNESS FOR
# A PARTICULAR PURPOSE ARE DISCLAIMED. IN NO EVENT SHALL THE COPYRIGHT
# OWNER OR CONTRIBUTORS BE LIABLE FOR ANY DIRECT, INDIRECT, INCIDENTAL,
# SPECIAL, EXEMPLARY, OR CONSEQUENTIAL DAMAGES (INCLUDING, BUT NOT
# LIMITED TO, PROCUREMENT OF SUBSTITUTE GOODS OR SERVICES; LOSS OF USE,
# DATA, OR PROFITS; OR BUSINESS INTERRUPTION) HOWEVER CAUSED AND ON ANY
# THEORY OF LIABILITY, WHETHER IN CONTRACT, STRICT LIABILITY, OR TORT
# (INCLUDING NEGLIGENCE OR OTHERWISE) ARISING IN ANY WAY OUT OF THE USE
# OF THIS SOFTWARE, EVEN IF ADVISED OF THE POSSIBILITY OF SUCH DAMAGE.
#
from __future__ import print_function
from rdkit.Chem import *
from rdkit import RDConfig
from rdkit.Chem import rdDepictor
import unittest
import gzip
import tempfile
import os
import gzip
from subprocess import Popen, PIPE
import re
from rdkit.rdBase import DisableLog, EnableLog
from rdkit.six.moves.cPickle import load

curdir = os.path.dirname(os.path.abspath(__file__))

esc = chr(27)
red = esc + '[31m' 
green = esc + '[32m' 
reset = esc + '[0m'

class NoReentrySDMolSupplier(object):
    def __init__(self, filepath, sanitize=False):
        self.ms = SDMolSupplier()
        self.valid = True
        self.filepath = filepath
        self.f = self.fileopen()
        self.sanitize = sanitize

    def fileopen(self):
        return file(self.filepath, 'r')

    def fileclose(self):
        if self.f:
            self.f.close()

    def reset(self):
        self.fileclose()
        self.f = gzip.open(self.filepath, 'r')
        self.valid = True
        
    def next(self):
        buf = ''
        for line in self.f:
            line = str(line)
            buf += line
            if line.strip() == '$$$$':
                break
        if buf:
            self.sdf = buf
            self.ms.SetData(buf, sanitize=self.sanitize, removeHs=False)
            return self.ms[0]
        else:
            self.fileclose()
            self.f = None
            raise StopIteration

    def dumpCurMol(self):
        f = file(self.ms[0].GetProp('PUBCHEM_COMPOUND_CID') + '.sdf', 'w')
        f.write(self.sdf)
        f.close()
        return f.name

    def __iter__(self):
        if not self.valid:
            raise ValueError("No reentry allowed")
        self.valid = False
        return self
    def __next__(self):
        return self.next()

class GzippedSDMolSupplier(NoReentrySDMolSupplier):
    def fileopen(self):
        return gzip.open(self.filepath, 'r')


def inchiDiffPrefix(inchi1, inchi2):
    inchi1 = inchi1.split('/')
    inchi2 = inchi2.split('/')
    for i in range(len(inchi1) + 1):
        if i == len(inchi1):
            break
        if i == len(inchi2) or inchi1[i] != inchi2[i]:
            break
    if len(inchi1) >= i:
        return inchi1[i][0]
    else:
        return inchi2[i][0]

def inchiDiff(inchi1, inchi2):
    inchi1 = inchi1.split('/')
    inchi2 = inchi2.split('/')
    for i in range(len(inchi1) + 1):
        if i == len(inchi1):
            break
        if i == len(inchi2) or inchi1[i] != inchi2[i]:
            break
    return '/'.join(inchi1[:i]) + red + '/' + '/'.join(inchi1[i:]) + \
        '\n' + reset + \
        '/'.join(inchi2[:i]) + red + '/' + '/'.join(inchi2[i:]) + \
        reset 

class RegressionTest(unittest.TestCase):
    def testPrechloricAcid(self):
        examples = (
                ('OCl(=O)(=O)=O', 'InChI=1S/ClHO4/c2-1(3,4)5/h(H,2,3,4,5)'),
                ('CC1=CC2=NCC(CN2C=C1)C(=O)c3ccc4cc(C)ccc4c3.OCl(=O)(=O)=O', 
                    'InChI=1S/C21H20N2O.ClHO4/c1-14-3-4-17-11-18(6-5-16(17)9-14)21(24)19-12-22-20-10-15(2)7-8-23(20)13-19;2-1(3,4)5/h3-11,19H,12-13H2,1-2H3;(H,2,3,4,5)'),
                ('CNc1ccc2nc3ccccc3[n+](C)c2c1.[O-]Cl(=O)(=O)=O',
                    'InChI=1S/C14H13N3.ClHO4/c1-15-10-7-8-12-14(9-10)17(2)13-6-4-3-5-11(13)16-12;2-1(3,4)5/h3-9H,1-2H3;(H,2,3,4,5)'),
                )
        for smiles, expected in examples:
            m = MolFromSmiles(smiles)
            inchi = MolToInchi(m)
            self.assertEqual(inchi, expected)


class TestCase(unittest.TestCase):
    def setUp(self):
        self.dataset = dict()
        self.dataset_inchi = dict()
        inf = gzip.open(os.path.join(RDConfig.RDCodeDir, 'Chem/test_data',
                                     'pubchem-hard-set.sdf.gz'),'r')
        self.dataset['problematic'] = ForwardSDMolSupplier(inf,sanitize=False,removeHs=False)
        with open(os.path.join(RDConfig.RDCodeDir, 'Chem/test_data',
                               'pubchem-hard-set.inchi'),'rb') as inF:
            self.dataset_inchi['problematic'] = load(inF)
        # disable logging
        DisableLog('rdApp.warning')

    def tearDown(self):
        EnableLog('rdApp.warning')

    def test0InchiWritePubChem(self):
        for fp, f in self.dataset.items():
            inchi_db = self.dataset_inchi[fp]
            same, diff, reasonable = 0, 0, 0
            for i_,m in enumerate(f):
                if m is None:
                    continue
                ref_inchi = inchi_db[m.GetProp('PUBCHEM_COMPOUND_CID')]
                x, y = MolToInchi(m), ref_inchi
                if x != y:
                    if re.search(r'.[1-9]?ClO4', x) is not None:
                        reasonable += 1
                        continue
                    SanitizeMol(m)
                    if filter(lambda i: i >= 8, [len(r) for r in m.GetRingInfo().AtomRings()]):
                        reasonable += 1
                        continue
                    # if it is because RDKit does not think the bond is stereo
                    z = MolToInchi(MolFromMolBlock(MolToMolBlock(m)))
                    if y != z and inchiDiffPrefix(y, z) == 'b':
                        reasonable += 1
                        continue
                    # some warning
                    try:
                        MolToInchi(m, treatWarningAsError=True)
                    except InchiReadWriteError as inst:
                        inchi, error = inst.args
                        if 'Metal' in error:
                            reasonable += 1
                            continue

                    diff += 1
                    print('InChI mismatch for PubChem Compound ' + 
                          m.GetProp('PUBCHEM_COMPOUND_CID') + 
                          '\n' + MolToSmiles(m,True) + '\n' + inchiDiff(x, y))
                    print()

                else:
                    same += 1

            print(green + "InChI write Summary: %d identical, %d suffix variance, %d reasonable" % (same, diff, reasonable) + reset)
            self.assertEqual(same, 1164)
            self.assertEqual(diff, 0)
            self.assertEqual(reasonable, 17)
            

    def test1InchiReadPubChem(self):
        for fp, f in self.dataset.items():
            inchi_db = self.dataset_inchi[fp]
            same, diff, reasonable = 0, 0, 0
            for m in f:
                if m is None:
                    continue
                ref_inchi = inchi_db[m.GetProp('PUBCHEM_COMPOUND_CID')]
                cid = m.GetProp('PUBCHEM_COMPOUND_CID')
                x = MolToInchi(m)
                try:
                    y = MolToInchi(
                            MolFromSmiles(
                                MolToSmiles(
                                    MolFromInchi(x), isomericSmiles=True
                                    )
                                )
                            )
                except:
                    y = ''
                if y == '':
                    # metal involved?
                    try:
                        MolToInchi(m, treatWarningAsError=True)
                    except InchiReadWriteError as inst:
                        _, error = inst.args
                        if 'Metal' in error or \
                                'Charges were rearranged' in error:
                            reasonable += 1
                            continue
                    # RDKit does not like the SMILES? use MolBlock instead
                    inchiMol = MolFromInchi(x)
                    if inchiMol:
                        rdDepictor.Compute2DCoords(inchiMol)
                        z = MolToInchi(MolFromMolBlock(MolToMolBlock(inchiMol)))
                        if x == z:
                            reasonable += 1
                            continue
                    # InChI messed up the radical?
                    unsanitizedInchiMol = MolFromInchi(x, sanitize=False)
                    if sum([a.GetNumRadicalElectrons() * a.GetAtomicNum()
                            for a in m.GetAtoms()
                            if a.GetNumRadicalElectrons() != 0]
                            ) != sum([a.GetNumRadicalElectrons() * a.GetAtomicNum()
                            for a in unsanitizedInchiMol.GetAtoms()
                            if a.GetNumRadicalElectrons() != 0]):
                        reasonable += 1
                        continue

                    diff += 1
                    print(green + 'Empty mol for PubChem Compound ' + 
                          cid + '\n' + reset)
                    continue
                if x != y:
                    # if there was warning in the first place, then this is
                    # tolerable
                    try:
                        MolToInchi(m, treatWarningAsError=True)
                        MolFromInchi(x, treatWarningAsError=True)
                    except InchiReadWriteError as inst:
                        reasonable += 1
                        continue
                    # or if there are big rings
                    SanitizeMol(m)
                    if filter(lambda i: i >= 8, [len(r) for r in m.GetRingInfo().AtomRings()]):
                        reasonable += 1
                        continue
                    # or if RDKit loses bond stereo
                    s = MolToSmiles(m, True)
                    if MolToSmiles(MolFromSmiles(s), True) != s:
                        reasonable += 1
                        continue
                    # or if it is RDKit SMILES writer unhappy about the mol
                    inchiMol = MolFromInchi(x)
                    rdDepictor.Compute2DCoords(inchiMol)
                    z = MolToInchi(MolFromMolBlock(MolToMolBlock(inchiMol)))
                    if x == z:
                        reasonable += 1
                        continue

                    diff += 1
                    print(green + 'Molecule mismatch for PubChem Compound ' + 
                          cid + '\n' + reset + 
                          inchiDiff(x, y) + reset)
                    print()
                else:
                    same += 1
            print(green + "InChI Read Summary: %d identical, %d  variance, %d reasonable variance" % (same, diff, reasonable) + reset)
<<<<<<< HEAD
            self.assertEqual(same, 546)
            self.assertEqual(diff, 1)
            self.assertEqual(reasonable, 634)
=======
            self.assertEqual(same, 548)
            self.assertEqual(diff, 0)
            self.assertEqual(reasonable, 633)
>>>>>>> 1caef95f

    def test2InchiOptions(self):
        m = MolFromSmiles("CC=C(N)C")
        inchi1 = MolToInchi(m).split('/', 1)[1]
        inchi2 = MolToInchi(m, "/SUU").split('/', 1)[1]
        self.assertEqual(inchi1 + '/b4-3?', inchi2)

    def test3InchiKey(self):
        inchi = 'InChI=1S/C9H12/c1-2-6-9-7-4-3-5-8-9/h3-5,7-8H,2,6H2,1H3'
        self.assertEqual(InchiToInchiKey(inchi), 'ODLMAHJVESYWTB-UHFFFAOYSA-N')

if __name__ == '__main__':
    # only run the test if InChI is available
    if inchi.INCHI_AVAILABLE:
        unittest.main()
<|MERGE_RESOLUTION|>--- conflicted
+++ resolved
@@ -296,15 +296,9 @@
                 else:
                     same += 1
             print(green + "InChI Read Summary: %d identical, %d  variance, %d reasonable variance" % (same, diff, reasonable) + reset)
-<<<<<<< HEAD
-            self.assertEqual(same, 546)
-            self.assertEqual(diff, 1)
-            self.assertEqual(reasonable, 634)
-=======
             self.assertEqual(same, 548)
             self.assertEqual(diff, 0)
             self.assertEqual(reasonable, 633)
->>>>>>> 1caef95f
 
     def test2InchiOptions(self):
         m = MolFromSmiles("CC=C(N)C")
