--- conflicted
+++ resolved
@@ -23,11 +23,7 @@
       return static_cast<unsigned int>(target);
     }
     unsigned int res=boost::thread::hardware_concurrency();
-<<<<<<< HEAD
-    if(static_cast<int>(res) > -target){
-=======
     if(res > rdcast<unsigned int>(-target)){
->>>>>>> bb0e4360
       return res+target;
     } else {
       return 1;
